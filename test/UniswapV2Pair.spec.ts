import chai, { expect } from 'chai'
import { Contract } from 'ethers'
import { solidity, MockProvider, createFixtureLoader } from 'ethereum-waffle'
import { BigNumber, bigNumberify } from 'ethers/utils'

import { expandTo18Decimals, mineBlock, encodePrice } from './shared/utilities'
import { pairFixture } from './shared/fixtures'
import { AddressZero } from 'ethers/constants'

const MINIMUM_LIQUIDITY = bigNumberify(10).pow(3)

chai.use(solidity)

const overrides = {
  gasLimit: 9999999
}

describe('UniswapV3Pair', () => {
  const provider = new MockProvider({
    hardfork: 'istanbul',
    mnemonic: 'horn horn horn horn horn horn horn horn horn horn horn horn',
    gasLimit: 9999999
  })
  const [wallet, other] = provider.getWallets()
  const loadFixture = createFixtureLoader(provider, [wallet])

  let factory: Contract
  let token0: Contract
  let token1: Contract
  let pair: Contract
  beforeEach(async () => {
    const fixture = await loadFixture(pairFixture)
    factory = fixture.factory
    token0 = fixture.token0
    token1 = fixture.token1
    pair = fixture.pair
  })

  it('mint', async () => {
    const token0Amount = expandTo18Decimals(1)
    const token1Amount = expandTo18Decimals(4)
    await token0.transfer(pair.address, token0Amount)
    await token1.transfer(pair.address, token1Amount)

    const expectedLiquidity = expandTo18Decimals(2)
    await expect(pair.mint(wallet.address, overrides))
      .to.emit(pair, 'Transfer')
      .withArgs(AddressZero, AddressZero, MINIMUM_LIQUIDITY)
      .to.emit(pair, 'Transfer')
      .withArgs(AddressZero, wallet.address, expectedLiquidity.sub(MINIMUM_LIQUIDITY))
      .to.emit(pair, 'Sync')
      .withArgs(token0Amount, token1Amount)
      .to.emit(pair, 'Mint')
      .withArgs(wallet.address, token0Amount, token1Amount)

    expect(await pair.totalSupply()).to.eq(expectedLiquidity)
    expect(await pair.balanceOf(wallet.address)).to.eq(expectedLiquidity.sub(MINIMUM_LIQUIDITY))
    expect(await token0.balanceOf(pair.address)).to.eq(token0Amount)
    expect(await token1.balanceOf(pair.address)).to.eq(token1Amount)
    const reserves = await pair.getReserves()
    expect(reserves[0]).to.eq(token0Amount)
    expect(reserves[1]).to.eq(token1Amount)
  })

  async function addLiquidity(token0Amount: BigNumber, token1Amount: BigNumber) {
    await token0.transfer(pair.address, token0Amount)
    await token1.transfer(pair.address, token1Amount)
    await pair.mint(wallet.address, overrides)
  }
<<<<<<< HEAD
  // const swapTestCases: BigNumber[][] = [
  //   [1, 5, 10, '1662497915624478906'],
  //   [1, 10, 5, '453305446940074565'],

  //   [2, 5, 10, '2851015155847869602'],
  //   [2, 10, 5, '831248957812239453'],

  //   [1, 10, 10, '906610893880149131'],
  //   [1, 100, 100, '987158034397061298'],
  //   [1, 1000, 1000, '996006981039903216']
  // ].map(a => a.map(n => (typeof n === 'string' ? bigNumberify(n) : expandTo18Decimals(n))))
  // swapTestCases.forEach((swapTestCase, i) => {
  //   it(`getInputPrice:${i}`, async () => {
  //     const [swapAmount, token0Amount, token1Amount, expectedOutputAmount] = swapTestCase
  //     await addLiquidity(token0Amount, token1Amount)
  //     await token0.transfer(pair.address, swapAmount)
  //     await expect(pair.swap(0, expectedOutputAmount.add(1), wallet.address, '0x', overrides)).to.be.revertedWith(
  //       'UniswapV3: K'
  //     )
  //     await pair.swap(0, expectedOutputAmount, wallet.address, '0x', overrides)
  //   })
  // })

  // const optimisticTestCases: BigNumber[][] = [
  //   ['997000000000000000', 5, 10, 1], // given amountIn, amountOut = floor(amountIn * .997)
  //   ['997000000000000000', 10, 5, 1],
  //   ['997000000000000000', 5, 5, 1],
  //   [1, 5, 5, '1003009027081243732'] // given amountOut, amountIn = ceiling(amountOut / .997)
  // ].map(a => a.map(n => (typeof n === 'string' ? bigNumberify(n) : expandTo18Decimals(n))))
  // optimisticTestCases.forEach((optimisticTestCase, i) => {
  //   it(`optimistic:${i}`, async () => {
  //     const [outputAmount, token0Amount, token1Amount, inputAmount] = optimisticTestCase
  //     await addLiquidity(token0Amount, token1Amount)
  //     await token0.transfer(pair.address, inputAmount)
  //     await expect(pair.swap(outputAmount.add(1), 0, wallet.address, '0x', overrides)).to.be.revertedWith(
  //       'UniswapV3: K'
  //     )
  //     await pair.swap(outputAmount, 0, wallet.address, '0x', overrides)
  //   })
  // })

  // it('swap:token0', async () => {
  //   const token0Amount = expandTo18Decimals(5)
  //   const token1Amount = expandTo18Decimals(10)
  //   await addLiquidity(token0Amount, token1Amount)

  //   const swapAmount = expandTo18Decimals(1)
  //   const expectedOutputAmount = bigNumberify('1662497915624478906')
  //   await token0.transfer(pair.address, swapAmount)
  //   await expect(pair.swap(0, expectedOutputAmount, wallet.address, '0x', overrides))
  //     .to.emit(token1, 'Transfer')
  //     .withArgs(pair.address, wallet.address, expectedOutputAmount)
  //     .to.emit(pair, 'Sync')
  //     .withArgs(token0Amount.add(swapAmount), token1Amount.sub(expectedOutputAmount))
  //     .to.emit(pair, 'Swap')
  //     .withArgs(wallet.address, swapAmount, 0, 0, expectedOutputAmount, wallet.address)

  //   const reserves = await pair.getReserves()
  //   expect(reserves[0]).to.eq(token0Amount.add(swapAmount))
  //   expect(reserves[1]).to.eq(token1Amount.sub(expectedOutputAmount))
  //   expect(await token0.balanceOf(pair.address)).to.eq(token0Amount.add(swapAmount))
  //   expect(await token1.balanceOf(pair.address)).to.eq(token1Amount.sub(expectedOutputAmount))
  //   const totalSupplyToken0 = await token0.totalSupply()
  //   const totalSupplyToken1 = await token1.totalSupply()
  //   expect(await token0.balanceOf(wallet.address)).to.eq(totalSupplyToken0.sub(token0Amount).sub(swapAmount))
  //   expect(await token1.balanceOf(wallet.address)).to.eq(totalSupplyToken1.sub(token1Amount).add(expectedOutputAmount))
  // })

  // it('swap:token1', async () => {
  //   const token0Amount = expandTo18Decimals(5)
  //   const token1Amount = expandTo18Decimals(10)
  //   await addLiquidity(token0Amount, token1Amount)

  //   const swapAmount = expandTo18Decimals(1)
  //   const expectedOutputAmount = bigNumberify('453305446940074565')
  //   await token1.transfer(pair.address, swapAmount)
  //   await expect(pair.swap(expectedOutputAmount, 0, wallet.address, '0x', overrides))
  //     .to.emit(token0, 'Transfer')
  //     .withArgs(pair.address, wallet.address, expectedOutputAmount)
  //     .to.emit(pair, 'Sync')
  //     .withArgs(token0Amount.sub(expectedOutputAmount), token1Amount.add(swapAmount))
  //     .to.emit(pair, 'Swap')
  //     .withArgs(wallet.address, 0, swapAmount, expectedOutputAmount, 0, wallet.address)

  //   const reserves = await pair.getReserves()
  //   expect(reserves[0]).to.eq(token0Amount.sub(expectedOutputAmount))
  //   expect(reserves[1]).to.eq(token1Amount.add(swapAmount))
  //   expect(await token0.balanceOf(pair.address)).to.eq(token0Amount.sub(expectedOutputAmount))
  //   expect(await token1.balanceOf(pair.address)).to.eq(token1Amount.add(swapAmount))
  //   const totalSupplyToken0 = await token0.totalSupply()
  //   const totalSupplyToken1 = await token1.totalSupply()
  //   expect(await token0.balanceOf(wallet.address)).to.eq(totalSupplyToken0.sub(token0Amount).add(expectedOutputAmount))
  //   expect(await token1.balanceOf(wallet.address)).to.eq(totalSupplyToken1.sub(token1Amount).sub(swapAmount))
  // })

  // it('swap:gas', async () => {
  //   const token0Amount = expandTo18Decimals(5)
  //   const token1Amount = expandTo18Decimals(10)
  //   await addLiquidity(token0Amount, token1Amount)

  //   // ensure that setting price{0,1}CumulativeLast for the first time doesn't affect our gas math
  //   await mineBlock(provider, (await provider.getBlock('latest')).timestamp + 1)
  //   await pair.sync(overrides)

  //   const swapAmount = expandTo18Decimals(1)
  //   const expectedOutputAmount = bigNumberify('453305446940074565')
  //   await token1.transfer(pair.address, swapAmount)
  //   await mineBlock(provider, (await provider.getBlock('latest')).timestamp + 1)
  //   const tx = await pair.swap(expectedOutputAmount, 0, wallet.address, '0x', overrides)
  //   const receipt = await tx.wait()
  //   expect(receipt.gasUsed).to.eq(73462)
  // })

  // it('burn', async () => {
  //   const token0Amount = expandTo18Decimals(3)
  //   const token1Amount = expandTo18Decimals(3)
  //   await addLiquidity(token0Amount, token1Amount)

  //   const expectedLiquidity = expandTo18Decimals(3)
  //   await pair.transfer(pair.address, expectedLiquidity.sub(MINIMUM_LIQUIDITY))
  //   await expect(pair.burn(wallet.address, overrides))
  //     .to.emit(pair, 'Transfer')
  //     .withArgs(pair.address, AddressZero, expectedLiquidity.sub(MINIMUM_LIQUIDITY))
  //     .to.emit(token0, 'Transfer')
  //     .withArgs(pair.address, wallet.address, token0Amount.sub(1000))
  //     .to.emit(token1, 'Transfer')
  //     .withArgs(pair.address, wallet.address, token1Amount.sub(1000))
  //     .to.emit(pair, 'Sync')
  //     .withArgs(1000, 1000)
  //     .to.emit(pair, 'Burn')
  //     .withArgs(wallet.address, token0Amount.sub(1000), token1Amount.sub(1000), wallet.address)

  //   expect(await pair.balanceOf(wallet.address)).to.eq(0)
  //   expect(await pair.totalSupply()).to.eq(MINIMUM_LIQUIDITY)
  //   expect(await token0.balanceOf(pair.address)).to.eq(1000)
  //   expect(await token1.balanceOf(pair.address)).to.eq(1000)
  //   const totalSupplyToken0 = await token0.totalSupply()
  //   const totalSupplyToken1 = await token1.totalSupply()
  //   expect(await token0.balanceOf(wallet.address)).to.eq(totalSupplyToken0.sub(1000))
  //   expect(await token1.balanceOf(wallet.address)).to.eq(totalSupplyToken1.sub(1000))
  // })

  // it('price{0,1}CumulativeLast', async () => {
  //   const token0Amount = expandTo18Decimals(3)
  //   const token1Amount = expandTo18Decimals(3)
  //   await addLiquidity(token0Amount, token1Amount)

  //   const blockTimestamp = (await pair.getReserves())[2]
  //   await mineBlock(provider, blockTimestamp + 1)
  //   await pair.sync(overrides)

  //   const initialPrice = encodePrice(token0Amount, token1Amount)
  //   expect(await pair.price0CumulativeLast()).to.eq(initialPrice[0])
  //   expect(await pair.price1CumulativeLast()).to.eq(initialPrice[1])
  //   expect((await pair.getReserves())[2]).to.eq(blockTimestamp + 1)

  //   const swapAmount = expandTo18Decimals(3)
  //   await token0.transfer(pair.address, swapAmount)
  //   await mineBlock(provider, blockTimestamp + 10)
  //   // swap to a new price eagerly instead of syncing
  //   await pair.swap(0, expandTo18Decimals(1), wallet.address, '0x', overrides) // make the price nice

  //   expect(await pair.price0CumulativeLast()).to.eq(initialPrice[0].mul(10))
  //   expect(await pair.price1CumulativeLast()).to.eq(initialPrice[1].mul(10))
  //   expect((await pair.getReserves())[2]).to.eq(blockTimestamp + 10)

  //   await mineBlock(provider, blockTimestamp + 20)
  //   await pair.sync(overrides)

  //   const newPrice = encodePrice(expandTo18Decimals(6), expandTo18Decimals(2))
  //   expect(await pair.price0CumulativeLast()).to.eq(initialPrice[0].mul(10).add(newPrice[0].mul(10)))
  //   expect(await pair.price1CumulativeLast()).to.eq(initialPrice[1].mul(10).add(newPrice[1].mul(10)))
  //   expect((await pair.getReserves())[2]).to.eq(blockTimestamp + 20)
  // })

  // it('feeTo:off', async () => {
  //   const token0Amount = expandTo18Decimals(1000)
  //   const token1Amount = expandTo18Decimals(1000)
  //   await addLiquidity(token0Amount, token1Amount)

  //   const swapAmount = expandTo18Decimals(1)
  //   const expectedOutputAmount = bigNumberify('996006981039903216')
  //   await token1.transfer(pair.address, swapAmount)
  //   await pair.swap(expectedOutputAmount, 0, wallet.address, '0x', overrides)

  //   const expectedLiquidity = expandTo18Decimals(1000)
  //   await pair.transfer(pair.address, expectedLiquidity.sub(MINIMUM_LIQUIDITY))
  //   await pair.burn(wallet.address, overrides)
  //   expect(await pair.totalSupply()).to.eq(MINIMUM_LIQUIDITY)
  // })

  // it('feeTo:on', async () => {
  //   await factory.setFeeTo(other.address)

  //   const token0Amount = expandTo18Decimals(1000)
  //   const token1Amount = expandTo18Decimals(1000)
  //   await addLiquidity(token0Amount, token1Amount)

  //   const swapAmount = expandTo18Decimals(1)
  //   const expectedOutputAmount = bigNumberify('996006981039903216')
  //   await token1.transfer(pair.address, swapAmount)
  //   await pair.swap(expectedOutputAmount, 0, wallet.address, '0x', overrides)

  //   const expectedLiquidity = expandTo18Decimals(1000)
  //   await pair.transfer(pair.address, expectedLiquidity.sub(MINIMUM_LIQUIDITY))
  //   await pair.burn(wallet.address, overrides)
  //   expect(await pair.totalSupply()).to.eq(MINIMUM_LIQUIDITY.add('249750499251388'))
  //   expect(await pair.balanceOf(other.address)).to.eq('249750499251388')

  //   // using 1000 here instead of the symbolic MINIMUM_LIQUIDITY because the amounts only happen to be equal...
  //   // ...because the initial liquidity amounts were equal
  //   expect(await token0.balanceOf(pair.address)).to.eq(bigNumberify(1000).add('249501683697445'))
  //   expect(await token1.balanceOf(pair.address)).to.eq(bigNumberify(1000).add('250000187312969'))
  // })
=======
  const swapTestCases: BigNumber[][] = [
    [1, 5, 10, '1662497915624478906'],
    [1, 10, 5, '453305446940074565'],

    [2, 5, 10, '2851015155847869602'],
    [2, 10, 5, '831248957812239453'],

    [1, 10, 10, '906610893880149131'],
    [1, 100, 100, '987158034397061298'],
    [1, 1000, 1000, '996006981039903216']
  ].map(a => a.map(n => (typeof n === 'string' ? bigNumberify(n) : expandTo18Decimals(n))))
  swapTestCases.forEach((swapTestCase, i) => {
    it(`getInputPrice:${i}`, async () => {
      const [swapAmount, token0Amount, token1Amount, expectedOutputAmount] = swapTestCase
      await addLiquidity(token0Amount, token1Amount)
      await token0.transfer(pair.address, swapAmount)
      await expect(pair.swap(0, expectedOutputAmount.add(1), wallet.address, '0x', overrides)).to.be.revertedWith(
        'UniswapV2: K'
      )
      await pair.swap(0, expectedOutputAmount, wallet.address, '0x', overrides)
    })
  })

  const optimisticTestCases: BigNumber[][] = [
    ['997000000000000000', 5, 10, 1], // given amountIn, amountOut = floor(amountIn * .997)
    ['997000000000000000', 10, 5, 1],
    ['997000000000000000', 5, 5, 1],
    [1, 5, 5, '1003009027081243732'] // given amountOut, amountIn = ceiling(amountOut / .997)
  ].map(a => a.map(n => (typeof n === 'string' ? bigNumberify(n) : expandTo18Decimals(n))))
  optimisticTestCases.forEach((optimisticTestCase, i) => {
    it(`optimistic:${i}`, async () => {
      const [outputAmount, token0Amount, token1Amount, inputAmount] = optimisticTestCase
      await addLiquidity(token0Amount, token1Amount)
      await token0.transfer(pair.address, inputAmount)
      await expect(pair.swap(outputAmount.add(1), 0, wallet.address, '0x', overrides)).to.be.revertedWith(
        'UniswapV2: K'
      )
      await pair.swap(outputAmount, 0, wallet.address, '0x', overrides)
    })
  })

  it('swap:token0', async () => {
    const token0Amount = expandTo18Decimals(5)
    const token1Amount = expandTo18Decimals(10)
    await addLiquidity(token0Amount, token1Amount)

    const swapAmount = expandTo18Decimals(1)
    const expectedOutputAmount = bigNumberify('1662497915624478906')
    await token0.transfer(pair.address, swapAmount)
    await expect(pair.swap(0, expectedOutputAmount, wallet.address, '0x', overrides))
      .to.emit(token1, 'Transfer')
      .withArgs(pair.address, wallet.address, expectedOutputAmount)
      .to.emit(pair, 'Sync')
      .withArgs(token0Amount.add(swapAmount), token1Amount.sub(expectedOutputAmount))
      .to.emit(pair, 'Swap')
      .withArgs(wallet.address, swapAmount, 0, 0, expectedOutputAmount, wallet.address)

    const reserves = await pair.getReserves()
    expect(reserves[0]).to.eq(token0Amount.add(swapAmount))
    expect(reserves[1]).to.eq(token1Amount.sub(expectedOutputAmount))
    expect(await token0.balanceOf(pair.address)).to.eq(token0Amount.add(swapAmount))
    expect(await token1.balanceOf(pair.address)).to.eq(token1Amount.sub(expectedOutputAmount))
    const totalSupplyToken0 = await token0.totalSupply()
    const totalSupplyToken1 = await token1.totalSupply()
    expect(await token0.balanceOf(wallet.address)).to.eq(totalSupplyToken0.sub(token0Amount).sub(swapAmount))
    expect(await token1.balanceOf(wallet.address)).to.eq(totalSupplyToken1.sub(token1Amount).add(expectedOutputAmount))
  })

  it('swap:token1', async () => {
    const token0Amount = expandTo18Decimals(5)
    const token1Amount = expandTo18Decimals(10)
    await addLiquidity(token0Amount, token1Amount)

    const swapAmount = expandTo18Decimals(1)
    const expectedOutputAmount = bigNumberify('453305446940074565')
    await token1.transfer(pair.address, swapAmount)
    await expect(pair.swap(expectedOutputAmount, 0, wallet.address, '0x', overrides))
      .to.emit(token0, 'Transfer')
      .withArgs(pair.address, wallet.address, expectedOutputAmount)
      .to.emit(pair, 'Sync')
      .withArgs(token0Amount.sub(expectedOutputAmount), token1Amount.add(swapAmount))
      .to.emit(pair, 'Swap')
      .withArgs(wallet.address, 0, swapAmount, expectedOutputAmount, 0, wallet.address)

    const reserves = await pair.getReserves()
    expect(reserves[0]).to.eq(token0Amount.sub(expectedOutputAmount))
    expect(reserves[1]).to.eq(token1Amount.add(swapAmount))
    expect(await token0.balanceOf(pair.address)).to.eq(token0Amount.sub(expectedOutputAmount))
    expect(await token1.balanceOf(pair.address)).to.eq(token1Amount.add(swapAmount))
    const totalSupplyToken0 = await token0.totalSupply()
    const totalSupplyToken1 = await token1.totalSupply()
    expect(await token0.balanceOf(wallet.address)).to.eq(totalSupplyToken0.sub(token0Amount).add(expectedOutputAmount))
    expect(await token1.balanceOf(wallet.address)).to.eq(totalSupplyToken1.sub(token1Amount).sub(swapAmount))
  })

  it('swap:gas', async () => {
    const token0Amount = expandTo18Decimals(5)
    const token1Amount = expandTo18Decimals(10)
    await addLiquidity(token0Amount, token1Amount)

    // ensure that setting price{0,1}CumulativeLast for the first time doesn't affect our gas math
    await mineBlock(provider, (await provider.getBlock('latest')).timestamp + 1)
    await pair.sync(overrides)

    const swapAmount = expandTo18Decimals(1)
    const expectedOutputAmount = bigNumberify('453305446940074565')
    await token1.transfer(pair.address, swapAmount)
    await mineBlock(provider, (await provider.getBlock('latest')).timestamp + 1)
    const tx = await pair.swap(expectedOutputAmount, 0, wallet.address, '0x', overrides)
    const receipt = await tx.wait()
    expect(receipt.gasUsed).to.eq(71770)
  })

  it('burn', async () => {
    const token0Amount = expandTo18Decimals(3)
    const token1Amount = expandTo18Decimals(3)
    await addLiquidity(token0Amount, token1Amount)

    const expectedLiquidity = expandTo18Decimals(3)
    await pair.transfer(pair.address, expectedLiquidity.sub(MINIMUM_LIQUIDITY))
    await expect(pair.burn(wallet.address, overrides))
      .to.emit(pair, 'Transfer')
      .withArgs(pair.address, AddressZero, expectedLiquidity.sub(MINIMUM_LIQUIDITY))
      .to.emit(token0, 'Transfer')
      .withArgs(pair.address, wallet.address, token0Amount.sub(1000))
      .to.emit(token1, 'Transfer')
      .withArgs(pair.address, wallet.address, token1Amount.sub(1000))
      .to.emit(pair, 'Sync')
      .withArgs(1000, 1000)
      .to.emit(pair, 'Burn')
      .withArgs(wallet.address, token0Amount.sub(1000), token1Amount.sub(1000), wallet.address)

    expect(await pair.balanceOf(wallet.address)).to.eq(0)
    expect(await pair.totalSupply()).to.eq(MINIMUM_LIQUIDITY)
    expect(await token0.balanceOf(pair.address)).to.eq(1000)
    expect(await token1.balanceOf(pair.address)).to.eq(1000)
    const totalSupplyToken0 = await token0.totalSupply()
    const totalSupplyToken1 = await token1.totalSupply()
    expect(await token0.balanceOf(wallet.address)).to.eq(totalSupplyToken0.sub(1000))
    expect(await token1.balanceOf(wallet.address)).to.eq(totalSupplyToken1.sub(1000))
  })

  it('price{0,1}CumulativeLast', async () => {
    const token0Amount = expandTo18Decimals(3)
    const token1Amount = expandTo18Decimals(3)
    await addLiquidity(token0Amount, token1Amount)

    const blockTimestamp = (await pair.getReserves())[2]
    await mineBlock(provider, blockTimestamp + 1)
    await pair.sync(overrides)

    const initialPrice = encodePrice(token0Amount, token1Amount)
    expect(await pair.price0CumulativeLast()).to.eq(initialPrice[0])
    expect(await pair.price1CumulativeLast()).to.eq(initialPrice[1])
    expect((await pair.getReserves())[2]).to.eq(blockTimestamp + 1)

    const swapAmount = expandTo18Decimals(3)
    await token0.transfer(pair.address, swapAmount)
    await mineBlock(provider, blockTimestamp + 10)
    // swap to a new price eagerly instead of syncing
    await pair.swap(0, expandTo18Decimals(1), wallet.address, '0x', overrides) // make the price nice

    expect(await pair.price0CumulativeLast()).to.eq(initialPrice[0].mul(10))
    expect(await pair.price1CumulativeLast()).to.eq(initialPrice[1].mul(10))
    expect((await pair.getReserves())[2]).to.eq(blockTimestamp + 10)

    await mineBlock(provider, blockTimestamp + 20)
    await pair.sync(overrides)

    const newPrice = encodePrice(expandTo18Decimals(6), expandTo18Decimals(2))
    expect(await pair.price0CumulativeLast()).to.eq(initialPrice[0].mul(10).add(newPrice[0].mul(10)))
    expect(await pair.price1CumulativeLast()).to.eq(initialPrice[1].mul(10).add(newPrice[1].mul(10)))
    expect((await pair.getReserves())[2]).to.eq(blockTimestamp + 20)
  })

  it('feeTo:off', async () => {
    const token0Amount = expandTo18Decimals(1000)
    const token1Amount = expandTo18Decimals(1000)
    await addLiquidity(token0Amount, token1Amount)

    const swapAmount = expandTo18Decimals(1)
    const expectedOutputAmount = bigNumberify('996006981039903216')
    await token1.transfer(pair.address, swapAmount)
    await pair.swap(expectedOutputAmount, 0, wallet.address, '0x', overrides)

    const expectedLiquidity = expandTo18Decimals(1000)
    await pair.transfer(pair.address, expectedLiquidity.sub(MINIMUM_LIQUIDITY))
    await pair.burn(wallet.address, overrides)
    expect(await pair.totalSupply()).to.eq(MINIMUM_LIQUIDITY)
  })

  it('feeTo:on', async () => {
    await factory.setFeeTo(other.address)

    const token0Amount = expandTo18Decimals(1000)
    const token1Amount = expandTo18Decimals(1000)
    await addLiquidity(token0Amount, token1Amount)

    const swapAmount = expandTo18Decimals(1)
    const expectedOutputAmount = bigNumberify('996006981039903216')
    await token1.transfer(pair.address, swapAmount)
    await pair.swap(expectedOutputAmount, 0, wallet.address, '0x', overrides)

    const expectedLiquidity = expandTo18Decimals(1000)
    await pair.transfer(pair.address, expectedLiquidity.sub(MINIMUM_LIQUIDITY))
    await pair.burn(wallet.address, overrides)
    expect(await pair.totalSupply()).to.eq(MINIMUM_LIQUIDITY.add('249750499251388'))
    expect(await pair.balanceOf(other.address)).to.eq('249750499251388')

    // using 1000 here instead of the symbolic MINIMUM_LIQUIDITY because the amounts only happen to be equal...
    // ...because the initial liquidity amounts were equal
    expect(await token0.balanceOf(pair.address)).to.eq(bigNumberify(1000).add('249501683697445'))
    expect(await token1.balanceOf(pair.address)).to.eq(bigNumberify(1000).add('250000187312969'))
  })
>>>>>>> 3b35b738
})<|MERGE_RESOLUTION|>--- conflicted
+++ resolved
@@ -67,7 +67,6 @@
     await token1.transfer(pair.address, token1Amount)
     await pair.mint(wallet.address, overrides)
   }
-<<<<<<< HEAD
   // const swapTestCases: BigNumber[][] = [
   //   [1, 5, 10, '1662497915624478906'],
   //   [1, 10, 5, '453305446940074565'],
@@ -178,7 +177,7 @@
   //   await mineBlock(provider, (await provider.getBlock('latest')).timestamp + 1)
   //   const tx = await pair.swap(expectedOutputAmount, 0, wallet.address, '0x', overrides)
   //   const receipt = await tx.wait()
-  //   expect(receipt.gasUsed).to.eq(73462)
+  //   expect(receipt.gasUsed).to.eq(71770)
   // })
 
   // it('burn', async () => {
@@ -282,220 +281,4 @@
   //   expect(await token0.balanceOf(pair.address)).to.eq(bigNumberify(1000).add('249501683697445'))
   //   expect(await token1.balanceOf(pair.address)).to.eq(bigNumberify(1000).add('250000187312969'))
   // })
-=======
-  const swapTestCases: BigNumber[][] = [
-    [1, 5, 10, '1662497915624478906'],
-    [1, 10, 5, '453305446940074565'],
-
-    [2, 5, 10, '2851015155847869602'],
-    [2, 10, 5, '831248957812239453'],
-
-    [1, 10, 10, '906610893880149131'],
-    [1, 100, 100, '987158034397061298'],
-    [1, 1000, 1000, '996006981039903216']
-  ].map(a => a.map(n => (typeof n === 'string' ? bigNumberify(n) : expandTo18Decimals(n))))
-  swapTestCases.forEach((swapTestCase, i) => {
-    it(`getInputPrice:${i}`, async () => {
-      const [swapAmount, token0Amount, token1Amount, expectedOutputAmount] = swapTestCase
-      await addLiquidity(token0Amount, token1Amount)
-      await token0.transfer(pair.address, swapAmount)
-      await expect(pair.swap(0, expectedOutputAmount.add(1), wallet.address, '0x', overrides)).to.be.revertedWith(
-        'UniswapV2: K'
-      )
-      await pair.swap(0, expectedOutputAmount, wallet.address, '0x', overrides)
-    })
-  })
-
-  const optimisticTestCases: BigNumber[][] = [
-    ['997000000000000000', 5, 10, 1], // given amountIn, amountOut = floor(amountIn * .997)
-    ['997000000000000000', 10, 5, 1],
-    ['997000000000000000', 5, 5, 1],
-    [1, 5, 5, '1003009027081243732'] // given amountOut, amountIn = ceiling(amountOut / .997)
-  ].map(a => a.map(n => (typeof n === 'string' ? bigNumberify(n) : expandTo18Decimals(n))))
-  optimisticTestCases.forEach((optimisticTestCase, i) => {
-    it(`optimistic:${i}`, async () => {
-      const [outputAmount, token0Amount, token1Amount, inputAmount] = optimisticTestCase
-      await addLiquidity(token0Amount, token1Amount)
-      await token0.transfer(pair.address, inputAmount)
-      await expect(pair.swap(outputAmount.add(1), 0, wallet.address, '0x', overrides)).to.be.revertedWith(
-        'UniswapV2: K'
-      )
-      await pair.swap(outputAmount, 0, wallet.address, '0x', overrides)
-    })
-  })
-
-  it('swap:token0', async () => {
-    const token0Amount = expandTo18Decimals(5)
-    const token1Amount = expandTo18Decimals(10)
-    await addLiquidity(token0Amount, token1Amount)
-
-    const swapAmount = expandTo18Decimals(1)
-    const expectedOutputAmount = bigNumberify('1662497915624478906')
-    await token0.transfer(pair.address, swapAmount)
-    await expect(pair.swap(0, expectedOutputAmount, wallet.address, '0x', overrides))
-      .to.emit(token1, 'Transfer')
-      .withArgs(pair.address, wallet.address, expectedOutputAmount)
-      .to.emit(pair, 'Sync')
-      .withArgs(token0Amount.add(swapAmount), token1Amount.sub(expectedOutputAmount))
-      .to.emit(pair, 'Swap')
-      .withArgs(wallet.address, swapAmount, 0, 0, expectedOutputAmount, wallet.address)
-
-    const reserves = await pair.getReserves()
-    expect(reserves[0]).to.eq(token0Amount.add(swapAmount))
-    expect(reserves[1]).to.eq(token1Amount.sub(expectedOutputAmount))
-    expect(await token0.balanceOf(pair.address)).to.eq(token0Amount.add(swapAmount))
-    expect(await token1.balanceOf(pair.address)).to.eq(token1Amount.sub(expectedOutputAmount))
-    const totalSupplyToken0 = await token0.totalSupply()
-    const totalSupplyToken1 = await token1.totalSupply()
-    expect(await token0.balanceOf(wallet.address)).to.eq(totalSupplyToken0.sub(token0Amount).sub(swapAmount))
-    expect(await token1.balanceOf(wallet.address)).to.eq(totalSupplyToken1.sub(token1Amount).add(expectedOutputAmount))
-  })
-
-  it('swap:token1', async () => {
-    const token0Amount = expandTo18Decimals(5)
-    const token1Amount = expandTo18Decimals(10)
-    await addLiquidity(token0Amount, token1Amount)
-
-    const swapAmount = expandTo18Decimals(1)
-    const expectedOutputAmount = bigNumberify('453305446940074565')
-    await token1.transfer(pair.address, swapAmount)
-    await expect(pair.swap(expectedOutputAmount, 0, wallet.address, '0x', overrides))
-      .to.emit(token0, 'Transfer')
-      .withArgs(pair.address, wallet.address, expectedOutputAmount)
-      .to.emit(pair, 'Sync')
-      .withArgs(token0Amount.sub(expectedOutputAmount), token1Amount.add(swapAmount))
-      .to.emit(pair, 'Swap')
-      .withArgs(wallet.address, 0, swapAmount, expectedOutputAmount, 0, wallet.address)
-
-    const reserves = await pair.getReserves()
-    expect(reserves[0]).to.eq(token0Amount.sub(expectedOutputAmount))
-    expect(reserves[1]).to.eq(token1Amount.add(swapAmount))
-    expect(await token0.balanceOf(pair.address)).to.eq(token0Amount.sub(expectedOutputAmount))
-    expect(await token1.balanceOf(pair.address)).to.eq(token1Amount.add(swapAmount))
-    const totalSupplyToken0 = await token0.totalSupply()
-    const totalSupplyToken1 = await token1.totalSupply()
-    expect(await token0.balanceOf(wallet.address)).to.eq(totalSupplyToken0.sub(token0Amount).add(expectedOutputAmount))
-    expect(await token1.balanceOf(wallet.address)).to.eq(totalSupplyToken1.sub(token1Amount).sub(swapAmount))
-  })
-
-  it('swap:gas', async () => {
-    const token0Amount = expandTo18Decimals(5)
-    const token1Amount = expandTo18Decimals(10)
-    await addLiquidity(token0Amount, token1Amount)
-
-    // ensure that setting price{0,1}CumulativeLast for the first time doesn't affect our gas math
-    await mineBlock(provider, (await provider.getBlock('latest')).timestamp + 1)
-    await pair.sync(overrides)
-
-    const swapAmount = expandTo18Decimals(1)
-    const expectedOutputAmount = bigNumberify('453305446940074565')
-    await token1.transfer(pair.address, swapAmount)
-    await mineBlock(provider, (await provider.getBlock('latest')).timestamp + 1)
-    const tx = await pair.swap(expectedOutputAmount, 0, wallet.address, '0x', overrides)
-    const receipt = await tx.wait()
-    expect(receipt.gasUsed).to.eq(71770)
-  })
-
-  it('burn', async () => {
-    const token0Amount = expandTo18Decimals(3)
-    const token1Amount = expandTo18Decimals(3)
-    await addLiquidity(token0Amount, token1Amount)
-
-    const expectedLiquidity = expandTo18Decimals(3)
-    await pair.transfer(pair.address, expectedLiquidity.sub(MINIMUM_LIQUIDITY))
-    await expect(pair.burn(wallet.address, overrides))
-      .to.emit(pair, 'Transfer')
-      .withArgs(pair.address, AddressZero, expectedLiquidity.sub(MINIMUM_LIQUIDITY))
-      .to.emit(token0, 'Transfer')
-      .withArgs(pair.address, wallet.address, token0Amount.sub(1000))
-      .to.emit(token1, 'Transfer')
-      .withArgs(pair.address, wallet.address, token1Amount.sub(1000))
-      .to.emit(pair, 'Sync')
-      .withArgs(1000, 1000)
-      .to.emit(pair, 'Burn')
-      .withArgs(wallet.address, token0Amount.sub(1000), token1Amount.sub(1000), wallet.address)
-
-    expect(await pair.balanceOf(wallet.address)).to.eq(0)
-    expect(await pair.totalSupply()).to.eq(MINIMUM_LIQUIDITY)
-    expect(await token0.balanceOf(pair.address)).to.eq(1000)
-    expect(await token1.balanceOf(pair.address)).to.eq(1000)
-    const totalSupplyToken0 = await token0.totalSupply()
-    const totalSupplyToken1 = await token1.totalSupply()
-    expect(await token0.balanceOf(wallet.address)).to.eq(totalSupplyToken0.sub(1000))
-    expect(await token1.balanceOf(wallet.address)).to.eq(totalSupplyToken1.sub(1000))
-  })
-
-  it('price{0,1}CumulativeLast', async () => {
-    const token0Amount = expandTo18Decimals(3)
-    const token1Amount = expandTo18Decimals(3)
-    await addLiquidity(token0Amount, token1Amount)
-
-    const blockTimestamp = (await pair.getReserves())[2]
-    await mineBlock(provider, blockTimestamp + 1)
-    await pair.sync(overrides)
-
-    const initialPrice = encodePrice(token0Amount, token1Amount)
-    expect(await pair.price0CumulativeLast()).to.eq(initialPrice[0])
-    expect(await pair.price1CumulativeLast()).to.eq(initialPrice[1])
-    expect((await pair.getReserves())[2]).to.eq(blockTimestamp + 1)
-
-    const swapAmount = expandTo18Decimals(3)
-    await token0.transfer(pair.address, swapAmount)
-    await mineBlock(provider, blockTimestamp + 10)
-    // swap to a new price eagerly instead of syncing
-    await pair.swap(0, expandTo18Decimals(1), wallet.address, '0x', overrides) // make the price nice
-
-    expect(await pair.price0CumulativeLast()).to.eq(initialPrice[0].mul(10))
-    expect(await pair.price1CumulativeLast()).to.eq(initialPrice[1].mul(10))
-    expect((await pair.getReserves())[2]).to.eq(blockTimestamp + 10)
-
-    await mineBlock(provider, blockTimestamp + 20)
-    await pair.sync(overrides)
-
-    const newPrice = encodePrice(expandTo18Decimals(6), expandTo18Decimals(2))
-    expect(await pair.price0CumulativeLast()).to.eq(initialPrice[0].mul(10).add(newPrice[0].mul(10)))
-    expect(await pair.price1CumulativeLast()).to.eq(initialPrice[1].mul(10).add(newPrice[1].mul(10)))
-    expect((await pair.getReserves())[2]).to.eq(blockTimestamp + 20)
-  })
-
-  it('feeTo:off', async () => {
-    const token0Amount = expandTo18Decimals(1000)
-    const token1Amount = expandTo18Decimals(1000)
-    await addLiquidity(token0Amount, token1Amount)
-
-    const swapAmount = expandTo18Decimals(1)
-    const expectedOutputAmount = bigNumberify('996006981039903216')
-    await token1.transfer(pair.address, swapAmount)
-    await pair.swap(expectedOutputAmount, 0, wallet.address, '0x', overrides)
-
-    const expectedLiquidity = expandTo18Decimals(1000)
-    await pair.transfer(pair.address, expectedLiquidity.sub(MINIMUM_LIQUIDITY))
-    await pair.burn(wallet.address, overrides)
-    expect(await pair.totalSupply()).to.eq(MINIMUM_LIQUIDITY)
-  })
-
-  it('feeTo:on', async () => {
-    await factory.setFeeTo(other.address)
-
-    const token0Amount = expandTo18Decimals(1000)
-    const token1Amount = expandTo18Decimals(1000)
-    await addLiquidity(token0Amount, token1Amount)
-
-    const swapAmount = expandTo18Decimals(1)
-    const expectedOutputAmount = bigNumberify('996006981039903216')
-    await token1.transfer(pair.address, swapAmount)
-    await pair.swap(expectedOutputAmount, 0, wallet.address, '0x', overrides)
-
-    const expectedLiquidity = expandTo18Decimals(1000)
-    await pair.transfer(pair.address, expectedLiquidity.sub(MINIMUM_LIQUIDITY))
-    await pair.burn(wallet.address, overrides)
-    expect(await pair.totalSupply()).to.eq(MINIMUM_LIQUIDITY.add('249750499251388'))
-    expect(await pair.balanceOf(other.address)).to.eq('249750499251388')
-
-    // using 1000 here instead of the symbolic MINIMUM_LIQUIDITY because the amounts only happen to be equal...
-    // ...because the initial liquidity amounts were equal
-    expect(await token0.balanceOf(pair.address)).to.eq(bigNumberify(1000).add('249501683697445'))
-    expect(await token1.balanceOf(pair.address)).to.eq(bigNumberify(1000).add('250000187312969'))
-  })
->>>>>>> 3b35b738
 })